--- conflicted
+++ resolved
@@ -1,7 +1,6 @@
-<<<<<<< HEAD
-# easi_grid
+# easi-grid
 
-Small python tool to generate typical geospatial grids for sea ice remote sensing.
+Equal Area Sea Ice Grids - A small python tool wrapping pyresample and pyproj functionality for commonly used spatial grids for sea ice remote sensing. 
 
 ## Scope
 
@@ -31,14 +30,7 @@
 pip install git+https://github.com/pysiral/easi_grid[dev,tests]
 ```
 
-
-
 ## Usage
 
 See the [folder with example notebooks](https://github.com/pysiral/easi_grid/tree/main/examples)
-for a tutorial of the functionality. 
-=======
-# easi-grid
-
-Equal Area Sea Ice Grids - A small python tool wrapping pyresample and pyproj functionality for commonly used spatial grids for sea ice remote sensing. 
->>>>>>> bea7b940
+for a tutorial of the functionality. 